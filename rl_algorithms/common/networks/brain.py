--- conflicted
+++ resolved
@@ -27,10 +27,7 @@
         self,
         backbone_cfg: ConfigDict,
         head_cfg: ConfigDict,
-<<<<<<< HEAD
         shared_backbone: nn.Module = None,
-=======
->>>>>>> b3df31e6
     ):
         """Initialize."""
         nn.Module.__init__(self)
