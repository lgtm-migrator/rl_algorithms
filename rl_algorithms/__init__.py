--- conflicted
+++ resolved
@@ -65,13 +65,10 @@
     "IQNLoss",
     "C51Loss",
     "DQNLoss",
-<<<<<<< HEAD
+    "R2D1IQNLoss",
+    "R2D1C51Loss",
+    "R2D1DQNLoss",
     "ApeX",
     "DQNWorker",
     "DQNLogger",
-=======
-    "R2D1IQNLoss",
-    "R2D1C51Loss",
-    "R2D1DQNLoss",
->>>>>>> 07743f64
 ]